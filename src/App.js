--- conflicted
+++ resolved
@@ -1,10 +1,7 @@
 import { useState, useEffect } from 'react';
 import LineGraph from "./components/LineGraph";
-<<<<<<< HEAD
 import MetricHoverChart from './components/MetricHoverChart';
-=======
 import BarGraph from './components/BarGraph';
->>>>>>> f2adaa59
 import csvData from './data.csv';
 import "./App.css";
 
